# Copyright (c) 2017-present, Facebook, Inc.
# All rights reserved.
# This source code is licensed under the BSD-style license found in the
# LICENSE file in the root directory of this source tree. An additional grant
# of patent rights can be found in the PATENTS file in the same directory.
"""This class defines the basic environments that define how agents interact
with one another.

    ``World(object)`` provides a generic parent class, including ``__enter__``
    and ``__exit__`` statements which allow you to guarantee that the shutdown
    method is called and KeyboardInterrupts are less noisy (if desired).

    ``DialogPartnerWorld(World)`` provides a two-agent turn-based dialog setting.

    ``MultiAgentDialogWorld(World)`` provides a multi-agent setting.

    ``MultiWorld(World)`` creates a set of environments (worlds) for the same agent
    to multitask over, a different environment will be chosen per episode.

    ``HogwildWorld(World)`` is a container that creates another world within itself for
    every thread, in order to have separate simulated environments for each one.
    Each world gets its own agents initialized using the ``share()`` parameters
    from the original agents.

    ``BatchWorld(World)`` is a container for doing minibatch training over a world by
    collecting batches of N copies of the environment (each with different state).


All worlds are initialized with the following parameters:

    ``opt`` -- contains any options needed to set up the agent. This generally contains
        all command-line arguments recognized from core.params, as well as other
        options that might be set through the framework to enable certain modes.
    ``agents`` -- the set of agents that should be attached to the world,
        e.g. for DialogPartnerWorld this could be the teacher (that defines the
        task/dataset) and the learner agent. This is ignored in the case of
        sharing, and the shared parameter is used instead to initalize agents.
    ``shared`` (optional) -- if not None, contains any shared data used to construct
        this particular instantiation of the world. This data might have been
        initialized by another world, so that different agents can share the same
        data (possibly in different Processes).
"""

import copy
import importlib
import random

from multiprocessing import Process, Value, Condition, Semaphore
from parlai.core.agents import _create_task_agents, create_agents_from_shared
from parlai.tasks.tasks import ids_to_tasks


def validate(observation):
    """Make sure the observation table is valid, or raise an error."""
    if observation is not None and type(observation) == dict:
        return observation
    else:
        raise RuntimeError('Must return dictionary from act().')


def display_messages(msgs):
    """Returns a string describing the set of messages provided"""
    lines = []
    episode_done = False
    for index, msg in enumerate(msgs):
        if msg is None:
            continue
        if msg.get('episode_done'):
            episode_done = True
        # Possibly indent the text (for the second speaker, if two).
        space = ''
        if len(msgs) == 2 and index == 1:
            space = '   '
        if msg.get('reward', None) is not None:
            lines.append(space + '[reward: {r}]'.format(r=msg['reward']))
        if type(msg.get('image')) == str:
            lines.append(msg['image'])
        if msg.get('text', ''):
            ID = '[' + msg['id'] + ']: ' if 'id' in msg else ''
            lines.append(space + ID + msg['text'])
        if msg.get('labels'):
            lines.append(space + ('[labels: {}]'.format(
                        '|'.join(msg['labels']))))
        if msg.get('eval_labels'):
            lines.append(space + ('[eval_labels: {}]'.format(
                        '|'.join(msg['eval_labels']))))
        if msg.get('label_candidates'):
            cand_len = len(msg['label_candidates'])
            if cand_len <= 10:
                lines.append(space + ('[cands: {}]'.format(
                        '|'.join(msg['label_candidates']))))
            else:
                # select five label_candidates from the candidate set,
                # can't slice in because it's a set
                cand_iter = iter(msg['label_candidates'])
                display_cands = (next(cand_iter) for _ in range(5))
                # print those cands plus how many cands remain
                lines.append(space + ('[cands: {}{}]'.format(
                        '|'.join(display_cands),
                        '| ...and {} more'.format(cand_len - 5)
                        )))
    if episode_done:
        lines.append('- - - - - - - - - - - - - - - - - - - - -')
    return '\n'.join(lines)


class World(object):
    """Empty parent providing null definitions of API functions for Worlds.
    All children can override these to provide more detailed functionality."""

    def __init__(self, opt, agents=None, shared=None):
        self.id = opt['task']
        self.opt = copy.deepcopy(opt)
        if shared:
            # Create agents based on shared data.
            self.agents = create_agents_from_shared(shared['agents'])
        else:
            # Add passed in agents to world directly.
            self.agents = agents

    def parley(self):
        """ The main method, that does one step of actions for the agents
        in the world. This is empty in the base class."""
        pass

    def getID(self):
        """Return the name of the world, typically the task the world encodes."""
        return self.id

    def display(self):
        """Returns a string describing the current state of the world.
        Useful for monitoring and debugging.
        By default, display the messages between the agents."""
        if not hasattr(self, 'acts'):
            return ''
        return display_messages(self.acts)

    def episode_done(self):
        """Whether the episode is done or not. """
        return False

    def epoch_done(self):
        """Whether the epoch is done or not.
        Not all worlds have the notion of an epoch, but this is useful
        for fixed training, validation or test sets.
        """
        return False

    def share(self):
        shared_data = {}
        shared_data['world_class'] = type(self)
        shared_data['opt'] = self.opt
        shared_data['agents'] = self._share_agents()
        return shared_data

    def _share_agents(self):
        """ create shared data for agents so other classes can create the same
        agents without duplicating the data (i.e. sharing parameters)."""
        if not hasattr(self, 'agents'):
            return None
        shared_agents = [a.share() for a in self.agents]
        return shared_agents

    def get_agents(self):
        """Return the list of agents."""
        return self.agents

    def get_acts(self):
        """Return the last act of each agent."""
        return self.acts

    def __enter__(self):
        """Empty enter provided for use with ``with`` statement.

        e.g:

        .. code-block:: python

            with World() as world:
                for n in range(10):
                    n.parley()
        """
        return self

    def __exit__(self, exc_type, exc_value, exc_traceback):
        """After ``with`` statement, call shutdown."""
        silent_exit = isinstance(exc_value, KeyboardInterrupt)
        self.shutdown()
        return silent_exit

    def num_examples(self):
        return 0

    def num_episodes(self):
        return 0

    def reset(self):
        for a in self.agents:
            a.reset()

    def reset_metrics(self):
        for a in self.agents:
            a.reset_metrics()

    def save_agents(self):
        """Saves all of the agents in the world by calling their respective
        save() methods.
        """
        for a in self.agents:
            a.save()

    def synchronize(self):
        """Can be used to synchronize processes."""
        pass

    def shutdown(self):
        """Performs any cleanup, if appropriate."""
        pass


class DialogPartnerWorld(World):
    """This basic world switches back and forth between two agents, giving each
    agent one chance to speak per turn and passing that back to the other agent.
    """

    def __init__(self, opt, agents, shared=None):
        super().__init__(opt)
        if shared:
            # Create agents based on shared data.
            self.agents = create_agents_from_shared(shared['agents'])
        else:
            if len(agents) != 2:
                raise RuntimeError('There must be exactly two agents for this ' +
                                   'world.')
            # Add passed in agents directly.
            self.agents = agents
        self.acts = [None] * len(self.agents)

    def parley(self):
        """Agent 0 goes first. Alternate between the two agents."""
        acts = self.acts
        agents = self.agents
        acts[0] = agents[0].act()
        agents[1].observe(validate(acts[0]))
        acts[1] = agents[1].act()
        agents[0].observe(validate(acts[1]))

    def episode_done(self):
        """ Only the first agent indicates when the episode is done."""
        if self.acts[0] is not None:
            return self.acts[0].get('episode_done', False)
        else:
            return False

    def epoch_done(self):
        """Only the first agent indicates when the epoch is done."""
        return (self.agents[0].epoch_done()
                if hasattr(self.agents[0], 'epoch_done') else False)

    def report(self):
        if hasattr(self.agents[0], 'report'):
            return self.agents[0].report()

    def num_examples(self):
        return self.agents[0].num_examples()

    def num_episodes(self):
        return self.agents[0].num_episodes()

    def shutdown(self):
        """Shutdown each agent."""
        for a in self.agents:
            a.shutdown()


class MultiAgentDialogWorld(World):
    """Basic world where each agent gets a turn in a round-robin fashion,
    receiving as input the actions of all other agents since that agent last
    acted.
    """
    def __init__(self, opt, agents=None, shared=None):
        super().__init__(opt)
        if shared:
            # Create agents based on shared data.
            self.agents = create_agents_from_shared(shared['agents'])
        else:
            # Add passed in agents directly.
            self.agents = agents
            self.acts = [None] * len(agents)
        super().__init__(opt, agents, shared)

    def parley(self):
        """For each agent, get an observation of the last action each of the
        other agents took. Then take an action yourself.
        """
        acts = self.acts
        for index, agent in enumerate(self.agents):
            acts[index] = agent.act()
            for other_agent in self.agents:
                if other_agent != agent:
                    other_agent.observe(validate(acts[index]))

    def epoch_done(self):
        done = False
        for a in self.agents:
            if a.epoch_done():
                done = True
        return done

    def episode_done(self):
        done = False
        for a in self.agents:
            if a.episode_done():
                done = True
        return done

    def report(self):
        return self.agents[0].report()

    def shutdown(self):
        """Shutdown each agent."""
        for a in self.agents:
            a.shutdown()


class ExecutableWorld(MultiAgentDialogWorld):
    """A world where messages from agents can be interpreted as _actions_ in the
    world which result in changes in the environment (are executed). Hence a grounded
    simulation can be implemented rather than just dialogue between agents.
    """
    def __init__(self, opt, agents=None, shared=None):
        super().__init__(opt, agents, shared)
        self.init_world()

    def init_world(self):
        """An executable world class should implement this function, otherwise
        the actions do not do anything (and it is the same as MultiAgentDialogWorld).
        """
        pass

    def execute(self, agent, act):
        """An executable world class should implement this function, otherwise
        the actions do not do anything (and it is the same as MultiAgentDialogWorld).
        """
        pass

    def observe(self, agent, act):
        """An executable world class should implement this function, otherwise
        the observations for each agent are just the messages from other agents
        and not confitioned on the world at all (and it is thus the same as
        MultiAgentDialogWorld). """
        if agent.id == act['id']:
            return None
        else:
            return act

    def parley(self):
        """For each agent: act, execute and observe actions in world
        """
        acts = self.acts
        for index, agent in enumerate(self.agents):
            # The agent acts.
            acts[index] = agent.act()
            # We execute this action in the world.
            self.execute(agent, acts[index])
            # All agents (might) observe the results.
            for other_agent in self.agents:
                obs = self.observe(other_agent, acts[index])
                if obs is not None:
                    other_agent.observe(obs)


class MultiWorld(World):
    """Container for a set of worlds where each world gets a turn
    in a round-robin fashion. The same user_agents are placed in each,
    though each world may contain additional agents according to the task
    that world represents.
    """

    def __init__(self, opt, agents=None, shared=None):
        super().__init__(opt)
        self.worlds = []
        for index, k in enumerate(opt['task'].split(',')):
            k = k.strip()
            if k:
                print("[creating world: " + k + "]")
                opt_singletask = copy.deepcopy(opt)
                opt_singletask['task'] = k
                if shared:
                    # Create worlds based on shared data.
                    s = shared['worlds'][index]
                    self.worlds.append(s['world_class'](s['opt'], None, s))
                else:
                    # Agents are already specified.
                    self.worlds.append(create_task_world(opt_singletask, agents))
        self.world_idx = -1
        self.new_world = True
        self.parleys = -1
        self.random = opt.get('datatype', None) == 'train'

    def num_examples(self):
        if not hasattr(self, 'num_exs'):
            self.num_exs = sum(w.num_examples() for w in self.worlds)
        return self.num_exs

    def num_episodes(self):
        if not hasattr(self, 'num_eps'):
            self.num_eps = sum(w.num_episodes() for w in self.worlds)
        return self.num_eps

    def get_agents(self):
        return self.worlds[self.world_idx].get_agents()

    def get_acts(self):
        return self.worlds[self.world_idx].get_acts()

    def share(self):
        shared_data = {}
        shared_data['world_class'] = type(self)
        shared_data['opt'] = self.opt
        shared_data['worlds'] = [w.share() for w in self.worlds]
        return shared_data

    def epoch_done(self):
        for t in self.worlds:
            if not t.epoch_done():
                return False
        return True

    def parley_init(self):
        self.parleys = self.parleys + 1
        if self.world_idx >= 0 and self.worlds[self.world_idx].episode_done():
            self.new_world = True
        if self.new_world:
            self.new_world = False
            self.parleys = 0
            if self.random:
                # select random world
                self.world_idx = random.randrange(len(self.worlds))
            else:
                # do at most one full loop looking for unfinished world
                for _ in range(len(self.worlds)):
                    self.world_idx = (self.world_idx + 1) % len(self.worlds)
                    if not self.worlds[self.world_idx].epoch_done():
                        # if this world has examples ready, break
                        break

    def parley(self):
        self.parley_init()
        self.worlds[self.world_idx].parley()

    def display(self):
        if self.world_idx != -1:
            s = ''
            w = self.worlds[self.world_idx]
            if self.parleys == 0:
                s = '[world ' + str(self.world_idx) + ':' + w.getID() + ']\n'
            s = s + w.display()
            return s
        else:
            return ''

    def report(self):
        # TODO: static method in metrics, "aggregate metrics"
        m = {}
        m['tasks'] = {}
        sum_accuracy = 0
        num_tasks = 0
        total = 0
        for i in range(len(self.worlds)):
            wid = self.worlds[i].getID()
            mt = self.worlds[i].report()
            while wid in m['tasks']:
                # prevent name cloberring if using multiple tasks with same ID
                wid += '_'
            m['tasks'][wid] = mt
            total += mt['total']
            if 'accuracy' in mt:
                sum_accuracy += mt['accuracy']
                num_tasks += 1
        if num_tasks > 0:
            m['accuracy'] = sum_accuracy / num_tasks
            m['total'] = total
        return m

    def reset(self):
        for w in self.worlds:
            w.reset()

    def reset_metrics(self):
        for w in self.worlds:
            w.reset_metrics()

    def save_agents(self):
        # Assumes all worlds have same agents, picks first to save.
        self.worlds[0].save_agents()


def override_opts_in_shared(table, overrides):
    """Looks recursively for ``opt`` dictionaries within shared dict and overrides
    any key-value pairs with pairs from the overrides dict.
    """
    if 'opt' in table:
        # change values if an 'opt' dict is available
        for k, v in overrides.items():
            table['opt'][k] = v
    for k, v in table.items():
        # look for sub-dictionaries which also might contain an 'opt' dict
        if type(v) == dict and k != 'opt':
            override_opts_in_shared(v, overrides)
        elif type(v) == list:
            for item in v[:1]:  # don't actually want to iterate over all items
                if type(item) == dict:
                    override_opts_in_shared(item, overrides)
    return table


class BatchWorld(World):
    """Creates a separate world for each item in the batch, sharing
    the parameters for each.
    The underlying world(s) it is batching can be either
    ``DialogPartnerWorld``, ``MultiAgentWorld``, ``ExecutableWorld`` or
    ``MultiWorld``.
    """

    def __init__(self, opt, world):
        self.opt = opt
        self.random = opt.get('datatype', None) == 'train'
        self.world = world
        shared = world.share()
        self.worlds = []
        for i in range(opt['batchsize']):
            # make sure that any opt dicts in shared have batchindex set to i
            # this lets all shared agents know which batchindex they have,
            # which is needed for ordered data (esp valid/test sets)
            override_opts_in_shared(shared, {'batchindex': i})
            self.worlds.append(shared['world_class'](opt, None, shared))
        self.batch_observations = [None] * len(self.world.get_agents())
        self.first_batch = None

    def batch_observe(self, index, batch_actions, index_acting):
        batch_observations = []
        for i, w in enumerate(self.worlds):
            agents = w.get_agents()
            observation = None
            if batch_actions[i] is None:
                # shouldn't send None, should send empty observations
                batch_actions[i] = [{}] * len(self.worlds)
            if hasattr(w, 'observe'):
                # The world has its own observe function, which the action
                # first goes through (agents receive messages via the world,
                # not from each other).
                observation = w.observe(agents[index], validate(batch_actions[i]))
            else:
                if index == index_acting: return None # don't observe yourself talking
                observation = validate(batch_actions[i])
            observation = agents[index].observe(observation)
            if observation is None:
                raise ValueError('Agents should return what they observed.')
            batch_observations.append(observation)
        return batch_observations

    def batch_act(self, agent_idx, batch_observation):
        # Given batch observation, do update for agents[index].
        # Call update on agent
        a = self.world.get_agents()[agent_idx]
        if hasattr(a, 'batch_act') and not (hasattr(a, 'use_batchact') and not a.use_batchact):
            batch_actions = a.batch_act(batch_observation)
            # Store the actions locally in each world.
            for i, w in enumerate(self.worlds):
                acts = w.get_acts()
                acts[agent_idx] = batch_actions[i]
        else:
            # Reverts to running on each individually.
            batch_actions = []
            for w in self.worlds:
                agents = w.get_agents()
                acts = w.get_acts()
                acts[agent_idx] = agents[agent_idx].act()
                batch_actions.append(acts[agent_idx])
        return batch_actions

    def parley(self):
        # Collect batch together for each agent, and do update.
        # Assumes DialogPartnerWorld, MultiAgentWorld, or MultiWorlds of them.
        num_agents = len(self.world.get_agents())
        batch_observations = self.batch_observations

        for w in self.worlds:
            if hasattr(w, 'parley_init'):
                w.parley_init()

        for agent_idx in range(num_agents):
            # The agent acts.
            batch_act = self.batch_act(agent_idx, batch_observations[agent_idx])
            # We possibly execute this action in the world.
            for i, w in enumerate(self.worlds):
                if hasattr(w, 'execute'):
                    w.execute(w.agents[i], batch_act[i])
            # All agents (might) observe the results.
            for other_index in range(num_agents):
                obs = self.batch_observe(other_index, batch_act, agent_idx)
                if obs is not None:
                    batch_observations[other_index] = obs

    def display(self):
        s = ("[--batchsize " + str(len(self.worlds)) + "--]\n")
        for i, w in enumerate(self.worlds):
            s += ("[batch world " + str(i) + ":]\n")
            s += (w.display() + '\n')
        s += ("[--end of batch--]")
        return s

<<<<<<< HEAD
    def num_examples(self):
        return math.ceil(sum(w.num_examples() for w in self.worlds) / len(self.worlds))

    def num_episodes(self):
        return math.ceil(sum(w.num_episodes() for w in self.worlds) / len(self.worlds))
=======
    def __len__(self):
        return len(self.world)
>>>>>>> a40ff4ac

    def getID(self):
        return self.world.getID()

    def episode_done(self):
        return False

    def epoch_done(self):
        # first check parent world: if it says it's done, we're done
        if self.world.epoch_done():
            return True
        # otherwise check if all shared worlds are done
        for world in self.worlds:
            if not world.epoch_done():
                return False
        return True

    def report(self):
        return self.world.report()

    def reset(self):
        self.world.reset()
        for w in self.worlds:
            w.reset()

    def reset_metrics(self):
        self.world.reset_metrics()

    def save_agents(self):
        # Because all worlds share the same parameters through sharing, saving
        # one copy would suffice
        self.world.save_agents()

    def shutdown(self):
        """Shutdown each world."""
        for w in self.worlds:
            w.shutdown()
        self.world.shutdown()


class HogwildProcess(Process):
    """Process child used for ``HogwildWorld``.
    Each ``HogwildProcess`` contain its own unique ``World``.
    """

    def __init__(self, tid, world, opt, agents, sem, fin, term, cnt):
        self.threadId = tid
        self.world_type = world
        self.opt = opt
        self.agent_shares = [a.share() for a in agents]
        self.queued_items = sem
        self.epochDone = fin
        self.terminate = term
        self.cnt = cnt
        super().__init__()

    def run(self):
        """Runs normal parley loop for as many examples as this thread can get
        ahold of via the semaphore ``queued_items``.
        """
        shared_agents = create_agents_from_shared(self.agent_shares)
        world = self.world_type(self.opt, shared_agents)

        with world:
            while True:
                self.queued_items.acquire()
                if self.terminate.value:
                    break  # time to close
                world.parley()
                with self.cnt.get_lock():
                    self.cnt.value -= 1
                    if self.cnt.value == 0:
                        # let main thread know that all the examples are finished
                        with self.epochDone:
                            self.epochDone.notify_all()


class HogwildWorld(World):
    """Creates a separate world for each thread (process).

    Maintains a few shared objects to keep track of state:

    - A Semaphore which represents queued examples to be processed. Every call
      of parley increments this counter; every time a Process claims an
      example, it decrements this counter.

    - A Condition variable which notifies when there are no more queued
      examples.

    - A boolean Value which represents whether the inner worlds should shutdown.

    - An integer Value which contains the number of unprocessed examples queued
      (acquiring the semaphore only claims them--this counter is decremented
      once the processing is complete).
    """

    def __init__(self, world_class, opt, agents):
        self.inner_world = world_class(opt, agents)

        self.queued_items = Semaphore(0)  # counts num exs to be processed
        self.epochDone = Condition()  # notifies when exs are finished
        self.terminate = Value('b', False)  # tells threads when to shut down
        self.cnt = Value('i', 0)  # number of exs that remain to be processed

        self.threads = []
        for i in range(opt['numthreads']):
            self.threads.append(HogwildProcess(i, world_class, opt,
                                               agents, self.queued_items,
                                               self.epochDone, self.terminate,
                                               self.cnt))
        for t in self.threads:
            t.start()

    def display(self):
        self.shutdown()
        raise NotImplementedError('Hogwild does not support displaying in-run'
                                  ' task data. Use `--numthreads 1`.')

    def episode_done(self):
        return False

    def parley(self):
        """Queue one item to be processed."""
        with self.cnt.get_lock():
            self.cnt.value += 1
        self.queued_items.release()

    def getID(self):
        return self.inner_world.getID()

    def report(self):
        return self.inner_world.report()

    def save_agents(self):
        self.inner_world.save_agents()

    def synchronize(self):
        """Sync barrier: will wait until all queued examples are processed."""
        with self.epochDone:
            self.epochDone.wait_for(lambda: self.cnt.value == 0)

    def shutdown(self):
        """Set shutdown flag and wake threads up to close themselves"""
        # set shutdown flag
        with self.terminate.get_lock():
            self.terminate.value = True
        # wake up each thread by queueing fake examples
        for _ in self.threads:
            self.queued_items.release()
        # wait for threads to close
        for t in self.threads:
            t.join()



### Functions for creating tasks/worlds given options.

def _get_task_world(opt):
    sp = opt['task'].strip().split(':')
    if '.' in sp[0]:
        # The case of opt['task'] = 'parlai.tasks.squad.agents:DefaultTeacher'
        # (i.e. specifying your own path directly, assumes DialogPartnerWorld)
        world_class = DialogPartnerWorld
    else:
        task = sp[0].lower()
        if len(sp) > 1:
            sp[1] = sp[1][0].upper() + sp[1][1:]
            world_name = sp[1] + "World"
        else:
            world_name = "DefaultWorld"
        module_name = "parlai.tasks.%s.worlds" % (task)
        try:
            my_module = importlib.import_module(module_name)
            world_class = getattr(my_module, world_name)
        except Exception:
            # Defaults to this if you did not specify a world for your task.
            world_class = DialogPartnerWorld
    task_agents = _create_task_agents(opt)
    return world_class, task_agents


def create_task_world(opt, user_agents):
    world_class, task_agents = _get_task_world(opt)
    return world_class(opt, task_agents + user_agents)

def create_task(opt, user_agents):
    """Creates a world + task_agents (aka a task)
    assuming ``opt['task']="task_dir:teacher_class:options"``
    e.g. ``"babi:Task1k:1"`` or ``"#babi-1k"`` or ``"#QA"``,
    see ``parlai/tasks/tasks.py`` and see ``parlai/tasks/task_list.py``
    for list of tasks.
    """
    if not opt.get('task'):
        raise RuntimeError('No task specified. Please select a task with ' +
                           '--task {task_name}.')
    if type(user_agents) != list:
        user_agents = [user_agents]

    # Convert any hashtag task labels to task directory path names.
    # (e.g. "#QA" to the list of tasks that are QA tasks).
    opt = copy.deepcopy(opt)
    opt['task'] = ids_to_tasks(opt['task'])
    print('[creating task(s): ' + opt['task'] + ']')

    # Single threaded or hogwild task creation (the latter creates multiple threads).
    # Check datatype for train, because we need to do single-threaded for
    # valid and test in order to guarantee exactly one epoch of training.
    # If batchsize > 1, default to BatchWorld, as numthreads can be used for
    # multithreading in batch mode, e.g. multithreaded data loading
    if opt.get('numthreads', 1) == 1 or 'train' not in opt['datatype'] or opt.get('batchsize', 1) > 1:
        if ',' not in opt['task']:
            # Single task
            world = create_task_world(opt, user_agents)
        else:
            # Multitask teacher/agent
            world = MultiWorld(opt, user_agents)

        if opt.get('batchsize', 1) > 1:
            return BatchWorld(opt, world)
        else:
            return world
    else:
        # more than one thread requested: do hogwild training
        if ',' not in opt['task']:
            # Single task
            # TODO(ahm): fix metrics for multiteacher hogwild training
            world_class, task_agents = _get_task_world(opt)
            return HogwildWorld(world_class, opt, task_agents + user_agents)
        else:
            # TODO(ahm): fix this
            raise NotImplementedError('hogwild multiworld not supported yet')<|MERGE_RESOLUTION|>--- conflicted
+++ resolved
@@ -611,16 +611,11 @@
         s += ("[--end of batch--]")
         return s
 
-<<<<<<< HEAD
     def num_examples(self):
         return math.ceil(sum(w.num_examples() for w in self.worlds) / len(self.worlds))
 
     def num_episodes(self):
         return math.ceil(sum(w.num_episodes() for w in self.worlds) / len(self.worlds))
-=======
-    def __len__(self):
-        return len(self.world)
->>>>>>> a40ff4ac
 
     def getID(self):
         return self.world.getID()
