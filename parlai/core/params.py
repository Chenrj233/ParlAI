#!/usr/bin/env python3

# Copyright (c) Facebook, Inc. and its affiliates.
# This source code is licensed under the MIT license found in the
# LICENSE file in the root directory of this source tree.
"""
Provide an argument parser and default command line options for using ParlAI.
"""

import argparse
import importlib
import os
import sys as _sys
import datetime
import parlai

from parlai.core.agents import get_agent_module, get_task_module
from parlai.core.build_data import modelzoo_path
from parlai.tasks.tasks import ids_to_tasks
from parlai.core.opt import Opt, load_opt_file

from typing import List, Optional


<<<<<<< HEAD
=======
def print_git_commit():
    """
    Print the current git commit of ParlAI and parlai_internal.
    """
    root = os.path.dirname(os.path.dirname(parlai.__file__))
    internal_root = os.path.join(root, 'parlai_internal')
    try:
        git_ = git.Git(root)
        current_commit = git_.rev_parse('HEAD')
        print(f'[ Current ParlAI commit: {current_commit} ]')
    except git.GitCommandNotFound:
        pass
    except git.GitCommandError:
        pass

    try:
        git_ = git.Git(internal_root)
        internal_commit = git_.rev_parse('HEAD')
        print(f'[ Current internal commit: {internal_commit} ]')
    except git.GitCommandNotFound:
        pass


>>>>>>> 9964bcf4
def print_announcements(opt):
    """
    Output any announcements the ParlAI team wishes to make to users.

    Also gives the user the option to suppress the output.
    """
    # no annoucements to make right now
    return

    noannounce_file = os.path.join(opt.get('datapath'), 'noannouncements')
    if os.path.exists(noannounce_file):
        # user has suppressed announcements, don't do anything
        return

    # useful constants
    # all of these colors are bolded
    RESET = '\033[0m'
    BOLD = '\033[1m'
    RED = '\033[1;91m'
    YELLOW = '\033[1;93m'
    GREEN = '\033[1;92m'
    BLUE = '\033[1;96m'
    CYAN = '\033[1;94m'
    MAGENTA = '\033[1;95m'

    # only use colors if we're outputting to a terminal
    USE_COLORS = _sys.stdout.isatty()
    if not USE_COLORS:
        RESET = BOLD = RED = YELLOW = GREEN = BLUE = CYAN = MAGENTA = ''

    # generate the rainbow stars
    rainbow = [RED, YELLOW, GREEN, CYAN, BLUE, MAGENTA]
    size = 78 // len(rainbow)
    stars = ''.join([color + '*' * size for color in rainbow])
    stars += RESET

    # do the actual output
    print(
        '\n'.join(
            [
                '',
                stars,
                BOLD,
                'Announcements go here.',
                RESET,
                # don't bold the suppression command
                'To suppress this message (and future announcements), run\n`touch {}`'.format(
                    noannounce_file
                ),
                stars,
            ]
        )
    )


def get_model_name(opt):
    """
    Get the model name from either `--model` or `--model-file`.
    """
    model = opt.get('model', None)
    if model is None:
        # try to get model name from model opt file
        model_file = opt.get('model_file', None)
        if model_file is not None:
            model_file = modelzoo_path(opt.get('datapath'), model_file)
            optfile = model_file + '.opt'
            if os.path.isfile(optfile):
                new_opt = load_opt_file(optfile)
                model = new_opt.get('model', None)
    return model


def str2bool(value):
    """
    Convert 'yes', 'false', '1', etc.

    into a boolean.
    """
    v = value.lower()
    if v in ('yes', 'true', 't', '1', 'y'):
        return True
    elif v in ('no', 'false', 'f', 'n', '0'):
        return False
    else:
        raise argparse.ArgumentTypeError('Boolean value expected.')


def str2floats(s):
    """
    Look for single float or comma-separated floats.
    """
    return tuple(float(f) for f in s.split(','))


def str2class(value):
    """
    From import path string, returns the class specified.

    For example, the string 'parlai.agents.drqa.drqa:SimpleDictionaryAgent' returns
    <class 'parlai.agents.drqa.drqa.SimpleDictionaryAgent'>.
    """
    if ':' not in value:
        raise RuntimeError('Use a colon before the name of the class.')
    name = value.split(':')
    module = importlib.import_module(name[0])
    return getattr(module, name[1])


def class2str(value):
    """
    Inverse of params.str2class().
    """
    s = str(value)
    s = s[s.find('\'') + 1 : s.rfind('\'')]  # pull out import path
    s = ':'.join(s.rsplit('.', 1))  # replace last period with ':'
    return s


def fix_underscores(args):
    """
    Convert underscores to hyphens in args.

    For example, converts '--gradient_clip' to '--gradient-clip'.

    :param args: iterable, possibly containing args strings with underscores.
    """
    if args:
        new_args = []
        for a in args:
            if type(a) is str and a.startswith('-'):
                a = a.replace('_', '-')
            new_args.append(a)
        args = new_args
    return args


class CustomHelpFormatter(argparse.ArgumentDefaultsHelpFormatter):
    """
    Produce a custom-formatted `--help` option.

    See https://goo.gl/DKtHb5 for details.
    """

    def __init__(self, *args, **kwargs):
        kwargs['max_help_position'] = 8
        kwargs['width'] = 130
        super().__init__(*args, **kwargs)

    def _format_action_invocation(self, action):
        if not action.option_strings or action.nargs == 0:
            return super()._format_action_invocation(action)
        default = self._get_default_metavar_for_optional(action)
        args_string = self._format_args(action, default)
        return ', '.join(action.option_strings) + ' ' + args_string


class ParlaiParser(argparse.ArgumentParser):
    """
    Provide an opt-producer and CLI argument parser.

    Pseudo-extension of ``argparse`` which sets a number of parameters
    for the ParlAI framework. More options can be added specific to other
    modules by passing this object and calling ``add_arg()`` or
    ``add_argument()`` on it.

    For example, see ``parlai.core.dict.DictionaryAgent.add_cmdline_args``.

    :param add_parlai_args:
        (default True) initializes the default arguments for ParlAI
        package, including the data download paths and task arguments.
    :param add_model_args:
        (default False) initializes the default arguments for loading
        models, including initializing arguments from that model.
    """

    def __init__(
        self, add_parlai_args=True, add_model_args=False, description='ParlAI parser'
    ):
        """
        Initialize the ParlAI argparser.
        """
        super().__init__(
            description=description,
            allow_abbrev=False,
            conflict_handler='resolve',
            formatter_class=CustomHelpFormatter,
        )
        self.register('type', 'bool', str2bool)
        self.register('type', 'floats', str2floats)
        self.register('type', 'class', str2class)
        self.parlai_home = os.path.dirname(
            os.path.dirname(os.path.dirname(os.path.realpath(__file__)))
        )
        os.environ['PARLAI_HOME'] = self.parlai_home

        self.add_arg = self.add_argument

        # remember which args were specified on the command line
        self.overridable = {}

        if add_parlai_args:
            self.add_parlai_args()
        if add_model_args:
            self.add_model_args()

    def add_parlai_data_path(self, argument_group=None):
        """
        Add --datapath CLI arg.
        """
        if argument_group is None:
            argument_group = self
        argument_group.add_argument(
            '-dp',
            '--datapath',
            default=None,
            help='path to datasets, defaults to {parlai_dir}/data',
        )

    def add_mturk_args(self):
        """
        Add standard mechanical turk arguments.
        """
        mturk = self.add_argument_group('Mechanical Turk')
        default_log_path = os.path.join(self.parlai_home, 'logs', 'mturk')
        mturk.add_argument(
            '--mturk-log-path',
            default=default_log_path,
            help='path to MTurk logs, defaults to {parlai_dir}/logs/mturk',
        )
        mturk.add_argument(
            '-t',
            '--task',
            help='MTurk task, e.g. "qa_data_collection" or "model_evaluator"',
        )
        mturk.add_argument(
            '-nc',
            '--num-conversations',
            default=1,
            type=int,
            help='number of conversations you want to create for this task',
        )
        mturk.add_argument(
            '--unique',
            dest='unique_worker',
            default=False,
            action='store_true',
            help='enforce that no worker can work on your task twice',
        )
        mturk.add_argument(
            '--max-hits-per-worker',
            dest='max_hits_per_worker',
            default=0,
            type=int,
            help='Max number of hits each worker can perform during current group run',
        )
        mturk.add_argument(
            '--unique-qual-name',
            dest='unique_qual_name',
            default=None,
            type=str,
            help='qualification name to use for uniqueness between HITs',
        )
        mturk.add_argument(
            '-r',
            '--reward',
            default=0.05,
            type=float,
            help='reward for each worker for finishing the conversation, '
            'in US dollars',
        )
        mturk.add_argument(
            '--sandbox',
            dest='is_sandbox',
            action='store_true',
            help='submit the HITs to MTurk sandbox site',
        )
        mturk.add_argument(
            '--live',
            dest='is_sandbox',
            action='store_false',
            help='submit the HITs to MTurk live site',
        )
        mturk.add_argument(
            '--debug',
            dest='is_debug',
            action='store_true',
            help='print and log all server interactions and messages',
        )
        mturk.add_argument(
            '--verbose',
            dest='verbose',
            action='store_true',
            help='print all messages sent to and from Turkers',
        )
        mturk.add_argument(
            '--hard-block',
            dest='hard_block',
            action='store_true',
            default=False,
            help='Hard block disconnecting Turkers from all of your HITs',
        )
        mturk.add_argument(
            '--log-level',
            dest='log_level',
            type=int,
            default=20,
            help='importance level for what to put into the logs. the lower '
            'the level the more that gets logged. values are 0-50',
        )
        mturk.add_argument(
            '--disconnect-qualification',
            dest='disconnect_qualification',
            default=None,
            help='Qualification to use for soft blocking users for '
            'disconnects. By default '
            'turkers are never blocked, though setting this will allow '
            'you to filter out turkers that have disconnected too many '
            'times on previous HITs where this qualification was set.',
        )
        mturk.add_argument(
            '--block-qualification',
            dest='block_qualification',
            default=None,
            help='Qualification to use for soft blocking users. This '
            'qualification is granted whenever soft_block_worker is '
            'called, and can thus be used to filter workers out from a '
            'single task or group of tasks by noted performance.',
        )
        mturk.add_argument(
            '--count-complete',
            dest='count_complete',
            default=False,
            action='store_true',
            help='continue until the requested number of conversations are '
            'completed rather than attempted',
        )
        mturk.add_argument(
            '--allowed-conversations',
            dest='allowed_conversations',
            default=0,
            type=int,
            help='number of concurrent conversations that one mturk worker '
            'is able to be involved in, 0 is unlimited',
        )
        mturk.add_argument(
            '--max-connections',
            dest='max_connections',
            default=30,
            type=int,
            help='number of HITs that can be launched at the same time, 0 is '
            'unlimited.',
        )
        mturk.add_argument(
            '--min-messages',
            dest='min_messages',
            default=0,
            type=int,
            help='number of messages required to be sent by MTurk agent when '
            'considering whether to approve a HIT in the event of a '
            'partner disconnect. I.e. if the number of messages '
            'exceeds this number, the turker can submit the HIT.',
        )
        mturk.add_argument(
            '--local',
            dest='local',
            default=False,
            action='store_true',
            help='Run the server locally on this server rather than setting up'
            ' a heroku server.',
        )
        mturk.add_argument(
            '--hobby',
            dest='hobby',
            default=False,
            action='store_true',
            help='Run the heroku server on the hobby tier.',
        )
        mturk.add_argument(
            '--max-time',
            dest='max_time',
            default=0,
            type=int,
            help='Maximum number of seconds per day that a worker is allowed '
            'to work on this assignment',
        )
        mturk.add_argument(
            '--max-time-qual',
            dest='max_time_qual',
            default=None,
            help='Qualification to use to share the maximum time requirement '
            'with other runs from other machines.',
        )
        mturk.add_argument(
            '--heroku-team',
            dest='heroku_team',
            default=None,
            help='Specify Heroku team name to use for launching Dynos.',
        )
        mturk.add_argument(
            '--tmp-dir',
            dest='tmp_dir',
            default=None,
            help='Specify location to use for scratch builds and such.',
        )

        # it helps to indicate to agents that they're in interactive mode, and
        # can avoid some otherwise troublesome behavior (not having candidates,
        # sharing self.replies, etc).
        mturk.set_defaults(interactive_mode=True)

        mturk.set_defaults(is_sandbox=True)
        mturk.set_defaults(is_debug=False)
        mturk.set_defaults(verbose=False)

    def add_chatservice_args(self):
        """
        Arguments for all chat services.
        """
        args = self.add_argument_group('Chat Services')
        args.add_argument(
            '--debug',
            dest='is_debug',
            action='store_true',
            help='print and log all server interactions and messages',
        )
        args.add_argument(
            '--config-path',
            default=None,
            type=str,
            help='/path/to/config/file for a given task.',
        )
        args.add_argument(
            '--password',
            dest='password',
            type=str,
            default=None,
            help='Require a password for entry to the bot',
        )

    def add_websockets_args(self):
        """
        Add websocket arguments.
        """
        self.add_chatservice_args()
        websockets = self.add_argument_group('Websockets')
        websockets.add_argument(
            '--port', default=35496, type=int, help='Port to run the websocket handler'
        )

    def add_messenger_args(self):
        """
        Add Facebook Messenger arguments.
        """
        self.add_chatservice_args()
        messenger = self.add_argument_group('Facebook Messenger')
        messenger.add_argument(
            '--verbose',
            dest='verbose',
            action='store_true',
            help='print all messages sent to and from Turkers',
        )
        messenger.add_argument(
            '--log-level',
            dest='log_level',
            type=int,
            default=20,
            help='importance level for what to put into the logs. the lower '
            'the level the more that gets logged. values are 0-50',
        )
        messenger.add_argument(
            '--force-page-token',
            dest='force_page_token',
            action='store_true',
            help='override the page token stored in the cache for a new one',
        )
        messenger.add_argument(
            '--bypass-server-setup',
            dest='bypass_server_setup',
            action='store_true',
            default=False,
            help='should bypass traditional server and socket setup',
        )
        messenger.add_argument(
            '--local',
            dest='local',
            action='store_true',
            default=False,
            help='Run the server locally on this server rather than setting up'
            ' a heroku server.',
        )

        messenger.set_defaults(is_debug=False)
        messenger.set_defaults(verbose=False)

    def add_parlai_args(self, args=None):
        """
        Add common ParlAI args across all scripts.
        """
        parlai = self.add_argument_group('Main ParlAI Arguments')
        parlai.add_argument(
            '-o',
            '--init-opt',
            default=None,
            help='Path to json file of options. '
            'Note: Further Command-line arguments override file-based options.',
        )
        parlai.add_argument(
            '-v',
            '--show-advanced-args',
            action='store_true',
            help='Show hidden command line options (advanced users only)',
        )
        parlai.add_argument(
            '-t', '--task', help='ParlAI task(s), e.g. "babi:Task1" or "babi,cbt"'
        )
        parlai.add_argument(
            '--download-path',
            default=None,
            hidden=True,
            help='path for non-data dependencies to store any needed files.'
            'defaults to {parlai_dir}/downloads',
        )
        parlai.add_argument(
            '-dt',
            '--datatype',
            default='train',
            choices=[
                'train',
                'train:stream',
                'train:ordered',
                'train:ordered:stream',
                'train:stream:ordered',
                'train:evalmode',
                'train:evalmode:stream',
                'train:evalmode:ordered',
                'train:evalmode:ordered:stream',
                'train:evalmode:stream:ordered',
                'valid',
                'valid:stream',
                'test',
                'test:stream',
            ],
            help='choose from: train, train:ordered, valid, test. to stream '
            'data add ":stream" to any option (e.g., train:stream). '
            'by default: train is random with replacement, '
            'valid is ordered, test is ordered.',
        )
        parlai.add_argument(
            '-im',
            '--image-mode',
            default='raw',
            type=str,
            help='image preprocessor to use. default is "raw". set to "none" '
            'to skip image loading.',
            hidden=True,
        )
        parlai.add_argument(
            '-nt',
            '--numthreads',
            default=1,
            type=int,
            help='number of threads. Used for hogwild if batchsize is 1, else '
            'for number of threads in threadpool loading,',
        )
        parlai.add_argument(
            '--hide-labels',
            default=False,
            type='bool',
            hidden=True,
            help='default (False) moves labels in valid and test sets to the '
            'eval_labels field. If True, they are hidden completely.',
        )
        parlai.add_argument(
            '-mtw',
            '--multitask-weights',
            type='floats',
            default=[1],
            help='list of floats, one for each task, specifying '
            'the probability of drawing the task in multitask case',
            hidden=True,
        )
        parlai.add_argument(
            '-bs',
            '--batchsize',
            default=1,
            type=int,
            help='batch size for minibatch training schemes',
        )
        self.add_parlai_data_path(parlai)

    def add_distributed_training_args(self):
        """
        Add CLI args for distributed training.
        """
        grp = self.add_argument_group('Distributed Training')
        grp.add_argument(
            '--distributed-world-size', type=int, help='Number of workers.'
        )
        grp.add_argument(
            '--verbose',
            type='bool',
            default=False,
            help='All workers print output.',
            hidden=True,
        )
        return grp

    def add_pytorch_datateacher_args(self):
        """
        Add CLI args for PytorchDataTeacher.
        """
        pytorch = self.add_argument_group('PytorchData Arguments')
        pytorch.add_argument(
            '-pyt',
            '--pytorch-teacher-task',
            help='Use the PytorchDataTeacher for multiprocessed '
            'data loading with a standard ParlAI task, e.g. "babi:Task1k"',
        )
        pytorch.add_argument(
            '-pytd',
            '--pytorch-teacher-dataset',
            help='Use the PytorchDataTeacher for multiprocessed '
            'data loading with a pytorch Dataset, e.g. "vqa_1" or "flickr30k"',
        )
        pytorch.add_argument(
            '--pytorch-datapath',
            type=str,
            default=None,
            help='datapath for pytorch data loader'
            '(note: only specify if the data does not reside'
            'in the normal ParlAI datapath)',
            hidden=True,
        )
        pytorch.add_argument(
            '-nw',
            '--numworkers',
            type=int,
            default=4,
            help='how many workers the Pytorch dataloader should use',
            hidden=True,
        )
        pytorch.add_argument(
            '--pytorch-preprocess',
            type='bool',
            default=False,
            help='Whether the agent should preprocess the data while building'
            'the pytorch data',
            hidden=True,
        )
        pytorch.add_argument(
            '-pybsrt',
            '--pytorch-teacher-batch-sort',
            type='bool',
            default=False,
            help='Whether to construct batches of similarly sized episodes'
            'when using the PytorchDataTeacher (either via specifying `-pyt`',
            hidden=True,
        )
        pytorch.add_argument(
            '--batch-sort-cache-type',
            type=str,
            choices=['pop', 'index', 'none'],
            default='pop',
            help='how to build up the batch cache',
            hidden=True,
        )
        pytorch.add_argument(
            '--batch-length-range',
            type=int,
            default=5,
            help='degree of variation of size allowed in batch',
            hidden=True,
        )
        pytorch.add_argument(
            '--shuffle',
            type='bool',
            default=False,
            help='Whether to shuffle the data',
            hidden=True,
        )
        pytorch.add_argument(
            '--batch-sort-field',
            type=str,
            default='text',
            help='What field to use when determining the length of an episode',
            hidden=True,
        )
        pytorch.add_argument(
            '-pyclen',
            '--pytorch-context-length',
            default=-1,
            type=int,
            help='Number of past utterances to remember when building flattened '
            'batches of data in multi-example episodes.'
            '(For use with PytorchDataTeacher)',
            hidden=True,
        )
        pytorch.add_argument(
            '-pyincl',
            '--pytorch-include-labels',
            default=True,
            type='bool',
            help='Specifies whether or not to include labels as past utterances when '
            'building flattened batches of data in multi-example episodes.'
            '(For use with PytorchDataTeacher)',
            hidden=True,
        )

    def add_model_args(self):
        """
        Add arguments related to models such as model files.
        """
        model_args = self.add_argument_group('ParlAI Model Arguments')
        model_args.add_argument(
            '-m',
            '--model',
            default=None,
            help='the model class name. can match parlai/agents/<model> for '
            'agents in that directory, or can provide a fully specified '
            'module for `from X import Y` via `-m X:Y` '
            '(e.g. `-m parlai.agents.seq2seq.seq2seq:Seq2SeqAgent`)',
        )
        model_args.add_argument(
            '-mf',
            '--model-file',
            default=None,
            help='model file name for loading and saving models',
        )
        model_args.add_argument(
            '-im',
            '--init-model',
            default=None,
            type=str,
            help='load model weights and dict from this file',
        )
        model_args.add_argument(
            '--dict-class', hidden=True, help='the class of the dictionary agent uses'
        )

    def add_model_subargs(self, model):
        """
        Add arguments specific to a particular model.
        """
        agent = get_agent_module(model)
        try:
            if hasattr(agent, 'add_cmdline_args'):
                agent.add_cmdline_args(self)
        except argparse.ArgumentError:
            # already added
            pass
        try:
            if hasattr(agent, 'dictionary_class'):
                s = class2str(agent.dictionary_class())
                self.set_defaults(dict_class=s)
        except argparse.ArgumentError:
            # already added
            pass

    def add_task_args(self, task):
        """
        Add arguments specific to the specified task.
        """
        for t in ids_to_tasks(task).split(','):
            agent = get_task_module(t)
            try:
                if hasattr(agent, 'add_cmdline_args'):
                    agent.add_cmdline_args(self)
            except argparse.ArgumentError:
                # already added
                pass

    def add_pyt_dataset_args(self, opt):
        """
        Add arguments specific to specified pytorch dataset.
        """
        from parlai.core.pytorch_data_teacher import get_dataset_classes

        dataset_classes = get_dataset_classes(opt)
        for dataset, _, _ in dataset_classes:
            try:
                if hasattr(dataset, 'add_cmdline_args'):
                    dataset.add_cmdline_args(self)
            except argparse.ArgumentError:
                # already added
                pass

    def add_image_args(self, image_mode):
        """
        Add additional arguments for handling images.
        """
        try:
            parlai = self.add_argument_group('ParlAI Image Preprocessing Arguments')
            parlai.add_argument(
                '--image-size',
                type=int,
                default=256,
                help='resizing dimension for images',
                hidden=True,
            )
            parlai.add_argument(
                '--image-cropsize',
                type=int,
                default=224,
                help='crop dimension for images',
                hidden=True,
            )
        except argparse.ArgumentError:
            # already added
            pass

    def add_extra_args(self, args=None):
        """
        Add more args depending on how known args are set.
        """
        parsed = vars(self.parse_known_args(args, nohelp=True)[0])
        # Also load extra args options if a file is given.
        if parsed.get('init_opt', None) is not None:
            self._load_known_opts(parsed.get('init_opt'), parsed)
        parsed = self._infer_datapath(parsed)

        # find which image mode specified if any, and add additional arguments
        image_mode = parsed.get('image_mode', None)
        if image_mode is not None and image_mode != 'no_image_model':
            self.add_image_args(image_mode)

        # find which task specified if any, and add its specific arguments
        task = parsed.get('task', None)
        if task is not None:
            self.add_task_args(task)
        evaltask = parsed.get('evaltask', None)
        if evaltask is not None:
            self.add_task_args(evaltask)

        # find pytorch teacher task if specified, add its specific arguments
        pytorch_teacher_task = parsed.get('pytorch_teacher_task', None)
        if pytorch_teacher_task is not None:
            self.add_task_args(pytorch_teacher_task)

        # find pytorch dataset if specified, add its specific arguments
        pytorch_teacher_dataset = parsed.get('pytorch_teacher_dataset', None)
        if pytorch_teacher_dataset is not None:
            self.add_pyt_dataset_args(parsed)

        # find which model specified if any, and add its specific arguments
        model = get_model_name(parsed)
        if model is not None:
            self.add_model_subargs(model)

        # reset parser-level defaults over any model-level defaults
        try:
            self.set_defaults(**self._defaults)
        except AttributeError:
            raise RuntimeError(
                'Please file an issue on github that argparse '
                'got an attribute error when parsing.'
            )

    def parse_known_args(self, args=None, namespace=None, nohelp=False):
        """
        Parse known args to ignore help flag.
        """
        if args is None:
            # args default to the system args
            args = _sys.argv[1:]
        args = fix_underscores(args)

        if nohelp:
            # ignore help
            args = [a for a in args if a != '-h' and a != '--help']
        return super().parse_known_args(args, namespace)

    def _load_known_opts(self, optfile, parsed):
        """
        Pull in CLI args for proper models/tasks/etc.

        Called before args are parsed; ``_load_opts`` is used for actually overriding
        opts after they are parsed.
        """
        new_opt = load_opt_file(optfile)
        for key, value in new_opt.items():
            # existing command line parameters take priority.
            if key not in parsed or parsed[key] is None:
                parsed[key] = value

    def _load_opts(self, opt):
        optfile = opt.get('init_opt')
        new_opt = load_opt_file(optfile)
        for key, value in new_opt.items():
            # existing command line parameters take priority.
            if key not in opt:
                raise RuntimeError(
                    'Trying to set opt from file that does not exist: ' + str(key)
                )
            if key not in opt['override']:
                opt[key] = value
                opt['override'][key] = value

    def _infer_datapath(self, opt):
        """
        Set the value for opt['datapath'] and opt['download_path'].

        Sets the value for opt['datapath'] and opt['download_path'], correctly
        respecting environmental variables and the default.
        """
        # set environment variables
        # Priority for setting the datapath (same applies for download_path):
        # --datapath -> os.environ['PARLAI_DATAPATH'] -> <self.parlai_home>/data
        if opt.get('download_path'):
            os.environ['PARLAI_DOWNPATH'] = opt['download_path']
        elif os.environ.get('PARLAI_DOWNPATH') is None:
            os.environ['PARLAI_DOWNPATH'] = os.path.join(self.parlai_home, 'downloads')
        if opt.get('datapath'):
            os.environ['PARLAI_DATAPATH'] = opt['datapath']
        elif os.environ.get('PARLAI_DATAPATH') is None:
            os.environ['PARLAI_DATAPATH'] = os.path.join(self.parlai_home, 'data')

        opt['download_path'] = os.environ['PARLAI_DOWNPATH']
        opt['datapath'] = os.environ['PARLAI_DATAPATH']

        return opt

    def _process_args_to_opts(self, args_that_override: Optional[List[str]] = None):
        self.opt = Opt(vars(self.args))

        # custom post-parsing
        self.opt['parlai_home'] = self.parlai_home
        self.opt = self._infer_datapath(self.opt)

        # set all arguments specified in command line as overridable
        option_strings_dict = {}
        store_true = []
        store_false = []
        for group in self._action_groups:
            for a in group._group_actions:
                if hasattr(a, 'option_strings'):
                    for option in a.option_strings:
                        option_strings_dict[option] = a.dest
                        if '_StoreTrueAction' in str(type(a)):
                            store_true.append(option)
                        elif '_StoreFalseAction' in str(type(a)):
                            store_false.append(option)

        if args_that_override is None:
            args_that_override = _sys.argv[1:]

        for i in range(len(args_that_override)):
            if args_that_override[i] in option_strings_dict:
                if args_that_override[i] in store_true:
                    self.overridable[option_strings_dict[args_that_override[i]]] = True
                elif args_that_override[i] in store_false:
                    self.overridable[option_strings_dict[args_that_override[i]]] = False
                elif (
                    i < len(args_that_override) - 1
                    and args_that_override[i + 1][:1] != '-'
                ):
                    key = option_strings_dict[args_that_override[i]]
                    self.overridable[key] = self.opt[key]
        self.opt['override'] = self.overridable

        # load opts if a file is provided.
        if self.opt.get('init_opt', None) is not None:
            self._load_opts(self.opt)

        # map filenames that start with 'zoo:' to point to the model zoo dir
        if self.opt.get('model_file') is not None:
            self.opt['model_file'] = modelzoo_path(
                self.opt.get('datapath'), self.opt['model_file']
            )
        if self.opt['override'].get('model_file') is not None:
            # also check override
            self.opt['override']['model_file'] = modelzoo_path(
                self.opt.get('datapath'), self.opt['override']['model_file']
            )
        if self.opt.get('dict_file') is not None:
            self.opt['dict_file'] = modelzoo_path(
                self.opt.get('datapath'), self.opt['dict_file']
            )
        if self.opt['override'].get('dict_file') is not None:
            # also check override
            self.opt['override']['dict_file'] = modelzoo_path(
                self.opt.get('datapath'), self.opt['override']['dict_file']
            )

        # add start time of an experiment
        self.opt['starttime'] = datetime.datetime.today().strftime('%b%d_%H-%M')

    def parse_and_process_known_args(self, args=None):
        """
        Parse provided arguments and return parlai opts and unknown arg list.

        Runs the same arg->opt parsing that parse_args does, but doesn't throw an error
        if the args being parsed include additional command line arguments that parlai
        doesn't know what to do with.
        """
        self.args, unknowns = super().parse_known_args(args=args)
        self._process_args_to_opts(args)
        return self.opt, unknowns

    def parse_args(self, args=None, namespace=None, print_args=True):
        """
        Parse the provided arguments and returns a dictionary of the ``args``.

        We specifically remove items with ``None`` as values in order to support the
        style ``opt.get(key, default)``, which would otherwise return ``None``.
        """
        self.add_extra_args(args)
        self.args = super().parse_args(args=args)

        self._process_args_to_opts(args)

        if print_args:
            self.print_args()
            print_announcements(self.opt)

        return self.opt

    def print_args(self):
        """
        Print out all the arguments in this parser.
        """
        if not self.opt:
            self.parse_args(print_args=False)
        values = {}
        for key, value in self.opt.items():
            values[str(key)] = str(value)
        for group in self._action_groups:
            group_dict = {
                a.dest: getattr(self.args, a.dest, None) for a in group._group_actions
            }
            namespace = argparse.Namespace(**group_dict)
            count = 0
            for key in sorted(namespace.__dict__):
                if key in values:
                    if count == 0:
                        print('[ ' + group.title + ': ] ')
                    count += 1
                    print('[  ' + key + ': ' + values[key] + ' ]')

    def set_params(self, **kwargs):
        """
        Set overridable kwargs.
        """
        self.set_defaults(**kwargs)
        for k, v in kwargs.items():
            self.overridable[k] = v

    @property
    def show_advanced_args(self):
        """
        Check if we should show arguments marked as hidden.
        """
        if hasattr(self, '_show_advanced_args'):
            return self._show_advanced_args
        known_args, _ = self.parse_known_args(nohelp=True)
        if hasattr(known_args, 'show_advanced_args'):
            self._show_advanced_args = known_args.show_advanced_args
        else:
            self._show_advanced_args = True
        return self._show_advanced_args

    def _handle_hidden_args(self, kwargs):
        """
        Hide help messages for arguments marked as hidden.
        """
        if 'hidden' in kwargs:
            flag = kwargs['hidden']
            del kwargs['hidden']
            if flag and not self.show_advanced_args:
                kwargs['help'] = argparse.SUPPRESS
        return kwargs

    def _augment_help_msg(self, kwargs):
        """
        Add recommended value to help string if recommended exists.
        """
        if 'help' in kwargs:
            if 'recommended' in kwargs:
                kwargs['help'] += " (recommended: " + str(kwargs['recommended']) + ")"
                del kwargs['recommended']
        return kwargs

    def add_argument(self, *args, **kwargs):
        """
        Override to convert underscores to hyphens for consistency.
        """
        kwargs = self._augment_help_msg(kwargs)
        return super().add_argument(
            *fix_underscores(args), **self._handle_hidden_args(kwargs)
        )

    def add_argument_group(self, *args, **kwargs):
        """
        Override to make arg groups also convert underscores to hyphens.
        """
        arg_group = super().add_argument_group(*args, **kwargs)
        original_add_arg = arg_group.add_argument

        def ag_add_argument(*args, **kwargs):
            kwargs = self._augment_help_msg(kwargs)
            return original_add_arg(
                *fix_underscores(args), **self._handle_hidden_args(kwargs)
            )

        arg_group.add_argument = ag_add_argument  # override _ => -
        arg_group.add_argument_group = self.add_argument_group
        return arg_group

    def error(self, message):
        """
        Override to print custom error message.
        """
        self.print_help()
        _sys.stderr.write('\nParse Error: %s\n' % message)
        _sys.exit(2)<|MERGE_RESOLUTION|>--- conflicted
+++ resolved
@@ -22,8 +22,6 @@
 from typing import List, Optional
 
 
-<<<<<<< HEAD
-=======
 def print_git_commit():
     """
     Print the current git commit of ParlAI and parlai_internal.
@@ -47,7 +45,6 @@
         pass
 
 
->>>>>>> 9964bcf4
 def print_announcements(opt):
     """
     Output any announcements the ParlAI team wishes to make to users.
