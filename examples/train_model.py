# Copyright (c) 2017-present, Facebook, Inc.
# All rights reserved.
# This source code is licensed under the BSD-style license found in the
# LICENSE file in the root directory of this source tree. An additional grant
# of patent rights can be found in the PATENTS file in the same directory.
"""Train a model.

After training, computes validation and test error.

Run with, e.g.:

python examples/train_model.py -m ir_baseline -t dialog_babi:Task:1 -mf /tmp/model

..or..

python examples/train_model.py -m seq2seq -t babi:Task10k:1 -mf '/tmp/model' -bs 32 -lr 0.5 -hs 128

..or..

python examples/train_model.py -m drqa -t babi:Task10k:1 -mf /tmp/model -bs 10

TODO List:
- More logging (e.g. to files), make things prettier.
"""

from parlai.core.agents import create_agent
from parlai.core.worlds import create_task
from parlai.core.params import ParlaiParser
from parlai.core.utils import Timer
from examples.build_dict import build_dict
import math
import os

def setup_args(model_args=None):
    parser = ParlaiParser(True, True, model_argv=model_args)
    train = parser.add_argument_group('Training Loop Arguments')
    train.add_argument('-et', '--evaltask',
                       help=('task to use for valid/test (defaults to the '
                             'one used for training if not set)'))
    train.add_argument('-d', '--display-examples',
                       type='bool', default=False)
    train.add_argument('-e', '--num-epochs', type=float, default=-1)
    train.add_argument('-ttim', '--max-train-time',
                       type=float, default=-1)
    train.add_argument('-ltim', '--log-every-n-secs',
                       type=float, default=2)
    train.add_argument('-vtim', '--validation-every-n-secs',
                       type=float, default=-1,
                       help='Validate every n seconds. Whenever the the best '
                            'validation metric is found, saves the model to '
                            'the model_file path if set.')
    train.add_argument('-stim', '--save-every-n-secs',
                       type=float, default=-1,
                       help='Saves the model to model_file.checkpoint after '
                            'every n seconds (default -1, never).')
    train.add_argument('-sval', '--save-after-valid', type='bool',
                       default=False,
                       help='Saves the model to model_file.checkpoint after '
                            'every validation (default True).')
    train.add_argument('-vme', '--validation-max-exs',
                       type=int, default=-1,
                       help='max examples to use during validation (default '
                            '-1 uses all)')
    train.add_argument('-vp', '--validation-patience',
                       type=int, default=10,
                       help=('number of iterations of validation where result'
                             ' does not improve before we stop training'))
    train.add_argument('-vmt', '--validation-metric', default='accuracy',
                       help='key into report table for selecting best '
                            'validation')
    train.add_argument('-vmm', '--validation-metric-mode', default='max',
                       type=str, choices=['max', 'min'],
                       help='how to optimize validation metric (max or min)')
    train.add_argument('-vcut', '--validation-cutoff',
                       type=float, default=1.0,
                       help='value at which training will stop if exceeded by '
                            'training metric')
    train.add_argument('-dbf', '--dict-build-first',
                       type='bool', default=True,
                       help='build dictionary first before training agent')
    train.add_argument('-lfc', '--load-from-checkpoint',
                       type='bool', default=False,
                       help='load model from checkpoint if available')
    return parser

def run_eval(agent, opt, datatype, max_exs=-1, write_log=False, valid_world=None):
    """Eval on validation/test data.
    - Agent is the agent to use for the evaluation.
    - opt is the options that specific the task, eval_task, etc
    - datatype is the datatype to use, such as "valid" or "test"
    - write_log specifies to write metrics to file if the model_file is set
    - max_exs limits the number of examples if max_exs > 0
    - valid_world can be an existing world which will be reset instead of reinitialized
    """
    print('[ running eval: ' + datatype + ' ]')
    if 'stream' in opt['datatype']:
        datatype += ':stream'
    opt['datatype'] = datatype
    if opt.get('evaltask'):
        opt['task'] = opt['evaltask']

    if valid_world is None:
        valid_world = create_task(opt, agent)
    else:
        valid_world.reset()
    cnt = 0
    while not valid_world.epoch_done():
        valid_world.parley()
        if cnt == 0 and opt['display_examples']:
            print(valid_world.display() + '\n~~')
            print(valid_world.report())
        cnt += opt['batchsize']
        if max_exs > 0 and cnt >= max_exs:
            # note this max_exs is approximate--some batches won't always be
            # full depending on the structure of the data
            break
    valid_report = valid_world.report()

    metrics = datatype + ':' + str(valid_report)
    print(metrics)
    if write_log and opt.get('model_file'):
        # Write out metrics
        f = open(opt['model_file'] + '.' + datatype, 'a+')
        f.write(metrics + '\n')
        f.close()

    return valid_report, valid_world

def save_best_valid(model_file, best_valid):
    f = open(model_file + '.best_valid', 'w')
    f.write(str(best_valid))
    f.close()


class TrainLoop():
    def __init__(self, parser):
        opt = parser.parse_args()
        # Possibly load from checkpoint
        if opt['load_from_checkpoint'] and opt.get('model_file') and os.path.isfile(opt['model_file'] + '.checkpoint'):
            opt['init_model'] = opt['model_file'] + '.checkpoint'
        # Possibly build a dictionary (not all models do this).
        if opt['dict_build_first'] and 'dict_file' in opt:
            if opt['dict_file'] is None and opt.get('model_file'):
                opt['dict_file'] = opt['model_file'] + '.dict'
            print("[ building dictionary first... ]")
            build_dict(opt)
        # Create model and assign it to the specified task
        self.agent = create_agent(opt)
        self.world = create_task(opt, self.agent)
        self.train_time = Timer()
        self.validate_time = Timer()
        self.log_time = Timer()
        self.save_time = Timer()
        print('[ training... ]')
        self.parleys = 0
        self.max_num_epochs = opt['num_epochs'] if opt['num_epochs'] > 0 else float('inf')
        self.max_train_time = opt['max_train_time'] if opt['max_train_time'] > 0 else float('inf')
        self.log_every_n_secs = opt['log_every_n_secs'] if opt['log_every_n_secs'] > 0 else float('inf')
        self.val_every_n_secs = opt['validation_every_n_secs'] if opt['validation_every_n_secs'] > 0 else float('inf')
        self.save_every_n_secs = opt['save_every_n_secs'] if opt['save_every_n_secs'] > 0 else float('inf')
        self.valid_optim = 1 if opt['validation_metric_mode'] == 'max' else -1
        self.best_valid = None
        if opt.get('model_file') and os.path.isfile(opt['model_file'] + '.best_valid'):
            with open(opt['model_file'] + ".best_valid", 'r') as f:
                x = f.readline()
                self.best_valid = float(x)
                f.close()
        self.impatience = 0
        self.saved = False
        self.valid_world = None
        self.opt = opt

    def validate(self):
        opt = self.opt
        valid_report, self.valid_world = run_eval(
            self.agent, opt, 'valid', opt['validation_max_exs'],
            valid_world=self.valid_world)
        if opt.get('model_file') and opt.get('save_after_valid'):
            print("[ saving model checkpoint: " + opt['model_file'] + ".checkpoint ]")
            self.agent.save(opt['model_file'] + '.checkpoint')
        if hasattr(self.agent, 'receive_metrics'):
            self.agent.receive_metrics(valid_report)
        if self.best_valid is None or self.valid_optim * valid_report[opt['validation_metric']] > self.valid_optim * self.best_valid:
            self.best_valid = valid_report[opt['validation_metric']]
            self.impatience = 0
            print('[ new best {}: {} ]'.format(
                opt['validation_metric'], self.best_valid))
<<<<<<< HEAD
            print("[ saving best valid model: " + opt['model_file'] + " ]")
            self.agent.save(opt['model_file'])
=======
            if opt.get('model_file'):
                print("[ saving best valid model: " + opt['model_file'] + " ]")
            self.world.save_agents()
>>>>>>> 55fcf612
            print("[ saving best valid metric: " + opt['model_file'] + ".best_valid ]")
            save_best_valid(opt['model_file'], self.best_valid)
            self.saved = True
            if opt['validation_metric'] == 'accuracy' and self.best_valid >= opt['validation_cutoff']:
                print('[ task solved! stopping. ]')
                return True
        else:
            self.impatience += 1
            print('[ did not beat best {}: {} impatience: {} ]'.format(
                    opt['validation_metric'], round(self.best_valid, 4),
                    self.impatience))
        self.validate_time.reset()
        if opt['validation_patience'] > 0 and self.impatience >= opt['validation_patience']:
            print('[ ran out of patience! stopping training. ]')
            return True
        return False

    def log(self):
        opt = self.opt
        if opt['display_examples']:
            print(self.world.display() + '\n~~')
        logs = []
        # get report
        if hasattr(self.agent, 'report'):
            train_report = self.agent.report()
            self.agent.reset_metrics()
        else:
            train_report = self.world.report(compute_time=True)
            self.world.reset_metrics()

        # time elapsed
        logs.append('time:{}s'.format(math.floor(self.train_time.time())))
        logs.append('parleys:{}'.format(self.parleys))

        if 'time_left' in train_report:
            logs.append('time_left:{}s'.format(
                         math.floor(train_report.pop('time_left', ""))))
        if 'num_epochs' in train_report:
            logs.append('num_epochs:{}'.format(
                         train_report.pop('num_epochs', '')))
        log = '[ {} ] {}'.format(' '.join(logs), train_report)
        print(log)
        self.log_time.reset()

    def train(self):
        opt = self.opt
        world = self.world
        with world:
            while True:
                world.parley()
                self.parleys += 1

                if world.get_total_epochs() >= self.max_num_epochs:
                    self.log()
                    print('[ num_epochs completed:{} time elapsed:{}s ]'.format(
                        self.max_num_epochs, self.train_time.time()))
                    break
                if self.train_time.time() > self.max_train_time:
                    print('[ max_train_time elapsed:{}s ]'.format(self.train_time.time()))
                    break
                if self.log_time.time() > self.log_every_n_secs:
                    self.log()
                if self.validate_time.time() > self.val_every_n_secs:
                    stop_training = self.validate()
                    if stop_training:
                        break
                if self.save_time.time() > self.save_every_n_secs and opt.get('model_file'):
                    print("[ saving model checkpoint: " + opt['model_file'] + ".checkpoint ]")
                    self.agent.save(opt['model_file'] + '.checkpoint')
                    self.save_time.reset()

        if not self.saved:
            # save agent
            self.agent.save(opt['model_file'])
        elif opt.get('model_file'):
            # reload best validation model
            self.agent = create_agent(opt)

        _rep, wrld = run_eval(self.agent, opt, 'valid', write_log=True)
        wrld.shutdown()  # may need to shut down threads, remote connections
        _rep, wrld = run_eval(self.agent, opt, 'test', write_log=True)
        wrld.shutdown()  # may need to shut down threads, remote connections


if __name__ == '__main__':
    TrainLoop(setup_args()).train()
    print()<|MERGE_RESOLUTION|>--- conflicted
+++ resolved
@@ -185,14 +185,9 @@
             self.impatience = 0
             print('[ new best {}: {} ]'.format(
                 opt['validation_metric'], self.best_valid))
-<<<<<<< HEAD
-            print("[ saving best valid model: " + opt['model_file'] + " ]")
-            self.agent.save(opt['model_file'])
-=======
             if opt.get('model_file'):
                 print("[ saving best valid model: " + opt['model_file'] + " ]")
-            self.world.save_agents()
->>>>>>> 55fcf612
+                self.agent.save(opt['model_file'])
             print("[ saving best valid metric: " + opt['model_file'] + ".best_valid ]")
             save_best_valid(opt['model_file'], self.best_valid)
             self.saved = True
